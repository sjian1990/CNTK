--- conflicted
+++ resolved
@@ -173,11 +173,7 @@
         }
 
         // Ensure enough space for the result
-<<<<<<< HEAD
-        m_transposedDInput->Resize(InputRef(1).Value().GetNumRows(), m_transposedDOutput->GetNumCols());
-=======
-        m_transposedDInput->Resize(Input(1)->GetSampleLayout().GetNumElements(), m_transposedDOutput->GetNumCols());
->>>>>>> 8f8d262d
+        m_transposedDInput->Resize(InputRef(1).GetSampleLayout().GetNumElements(), m_transposedDOutput->GetNumCols());
 
         // Do the work
         m_transposedOutput->RNNBackwardData(*m_transposedDOutput, paramW, *m_transposedDInput, m_rnnAttributes, *m_reserve, *m_workspace);
