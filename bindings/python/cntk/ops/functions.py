from cntk import cntk_py, Value
from cntk.device import DeviceDescriptor, cpu
from cntk.internal import get_python_function_arguments, map_function_arguments
from cntk.internal import map_if_possible, typemap, sanitize_var_map, sanitize_batch, sanitize_dtype_cntk, _as_tuple, sanitize_variable_value_dict
from ..variables import Record, Variable
from enum import Enum, unique


@unique
class CloneMethod(Enum):
    '''
    Describes different ways how :func:`~cntk.ops.functions.Function.clone`
    works.
    '''

    share = 'share'
    '''
    Parameters are shared between the Function being cloned and the new clone
    '''

    clone = 'clone'
    '''
    New learnable parameters are created and initialized with the current values of the
    corresponding parameters of the Function being cloned
    '''

    freeze = 'freeze'
    '''
    Parameters are cloned and made immutable; i.e. Constants in the new clone
    (e.g. for use as a fixed feature extractor)
    '''

class Function(cntk_py.Function):
    '''
    Base class of all primitive tensor operators.

    If it has only one output, one can invoke Variable methods on it, which it
    will relay to its only output.
    '''

    # We override the constructors to implement an overload that constructs
    # a CNTK Functions from a Python function (@Function).
    def __new__(cls, *args, **kwargs):
        if len(args) > 0 and hasattr(args[0], '__call__') and not isinstance(args[0], Function): # overload
            return Function.to_Function(*args, **kwargs)
        return super(Function, cls).__new__(cls) # for some reason, passing *args, **kwargs fails with "object() takes no args

    def __init__(self, *args, **kwargs):
        if len(args) > 0 and hasattr(args[0], '__call__') and not isinstance(args[0], Function): # overload
            return
        super(Function, self).__init__(*args, **kwargs)

    class NamedOutput:
        def __init__(self, **kwargs):
            for kw in kwargs: # TODO: only allow one arg
                self.name = kw
                self.arg = kwargs[kw]

    _placeholders_under_construction = set()

    @staticmethod
    def to_Function(f, make_block=False, op_name=None, name=None):
        '''
        ``@Function`` constructs a Function from a Python lambda
        where the Function's input signature is defined by the lambda.

        Use this as a decorator, e.g.::

          @Function
          def f(x): return x * x

        The above form creates a CNTK Function whose arguments are placeholder variables.
        Such a function can only be combined with others symbolic functions.

        To train a Function or pass data to it, you need to declare the types
        of the arguments. In this case, the @Function decorator creates a CNTK Function
        whose arguments are input variables.

        If you use Python 3, Functions with types are declared using Python annotation syntax, e.g.::

          @Function
          def f(x:Tensor[13]):
              return x * x

        If you are working with Python 2.7, use CNTK's @Signature decorator instead::

          @Function
          @Signature(Tensor[13])
          def f(x):
              return x * x

        ``make_block=True`` is used to implement @BlockFunction(). If given the result will be wrapped
        in ``as_block()``, using the supplied ``op_name`` and ``name`` parameters, which are otherwise ignored.
        '''
        f_name = f.__name__ # (only used for debugging and error messages)

        # helper to create a CNTK placeholder or input for a given name
        # An input is created if the parameter is annotated with a Tensor(...) type.
        # In this case, CNTK will immediately trigger type inference.
        # Unannotated parameters will yield placeholder_variables instead.
        def make_arg_variable(name, annotations):
<<<<<<< HEAD
            from .. import placeholder_variable, input_variable
=======
            from .. import placeholder, input
            from .variables import Variable
>>>>>>> 417bf6f4
            if isinstance(annotations.get(name, None), Variable.Type):
                var_type = annotations[name]
                return input(name=name, **var_type)
            else:
                return placeholder(name=name)

        from ..default_options import default_options
        # Parameter() creation inside code of a Function def is forbidden. Setting 'pure' blocks it in Parameter().
        with default_options(pure=True):

            # get the parameter list through inspection
            arg_names, annotations = get_python_function_arguments(f)

            # The Python function is converted to a CNTK Function by executing it once
            # passing placeholders as inputs. This createss a piece of graph.
            # During execution, the Placeholders of this function are hidden from signatures of any
            # further Functions that may be defined inside this invocation.
            # This is required when @Function definitions are nested, and expression from
            # the outer @Function block is used in an inner block, which would introduce
            # additional Placeholders that will show up as .arguments.
            # This is prevented by (1) maintaining a "invisible placeholders" list,
            # and always filtering .arguments against that list. This is done by the property .signature;
            # i.e. in all of this, do not use .arguments; use .signature instead.
            from .. import combine, alias, as_block
            args = [make_arg_variable(arg_name, annotations) for arg_name in arg_names]

            # helpers
            def force_order_args(fun_args):
                block_args = [make_arg_variable(fun_arg.name, annotations) for fun_arg in fun_args]  # placeholders inside the BlockFunction
                combined_block_args = combine(block_args)                               # the content of the BlockFunction
                arg_map = list(zip(block_args, fun_args))                               # after wrapping, the block_args map to args
                return as_block(composite=combined_block_args, block_arguments_map=arg_map, block_op_name='Tuple').outputs
            def invoke(fun_args):
                try:
                    # hide Placeholders of this function from .signature() of any function defined inside
                    for arg in args:
                        Function._placeholders_under_construction.add(arg)
                    out = f(*fun_args)
                    if out is None:
                        raise TypeError("CNTK Function '{}' must return a value".format(f_name))
                finally:
                    # unhide Placeholders of this function again
                    for arg in args:
                        Function._placeholders_under_construction.remove(arg)
                # resolve tuples and NamedOutputs  --TODO: check for duplicates
                def resolve_named(output):
                    if isinstance(output, Function.NamedOutput): # a tuple member is wrapped in a NamedOutput class, we got a name for it
                        output = alias(output.arg, name=output.name)
                    elif isinstance(output, cntk_py.Variable):
                        output = combine([output]) # workaround: wrap in another combine() call
                    return output
                if isinstance(out, tuple): # multi-valued function, returned as a tuple
                    out = [resolve_named(output) for output in out]
                    # BUGBUG: combine() does not allow duplicates, so we wrap them in alias()
                    out_seen = set()
                    for i, out_i in enumerate(out):
                        if out_i in out_seen:
                            out[i] = alias(out_i)
                        else:
                            out_seen.add(out_i)
                    out = combine(out)  # --> turn into a combine()
                else:
                    out = resolve_named(out)
                return out
            # ensure parameter ordering
            # if called from BlockFunction() then wrap into a block
            if make_block: # if we make a block then run off a separate set
                block_args = [make_arg_variable(arg.name, annotations) for arg in args]  # placeholders inside the BlockFunction
                out = invoke(block_args)
                out = as_block(composite=out, block_arguments_map=list(zip(block_args, args)), block_op_name=op_name, block_instance_name=name)
            # not a block
            else:
                fun_args = args
                #if len(fun_args) > 1:
                #    fun_args = force_order_args(fun_args)
                # BUGBUG: Python interpreter crashes sometimes with this enabled, so for now fix it after the fact only if needed
                # now invoke the Python function
                out = invoke(fun_args)
                # BUGBUG workaround: fix it after the fact with an inefficient solution only if we got it wrong
                out_arg_names = [arg.name for arg in out.signature]
                if set(out_arg_names) == set(arg_names) and out_arg_names != arg_names:  # order came out wrong
                    fun_args = force_order_args(fun_args)
                    out = invoke(fun_args)

            # verify that we got the parameter order right
            out_arg_names = [arg.name for arg in out.signature]
            assert out_arg_names == arg_names

            if len(out.signature) != len(args):
                unfulfilled_args = set(out.signature) - set(args)
                if unfulfilled_args:
                    unfulfilled_arg_names = [arg.name for arg in unfulfilled_args]
                    raise TypeError("CNTK Function '{}' has {} missing arguments ({}), which is currently not supported".format(f_name, len(unfulfilled_arg_names), ", ".join(unfulfilled_arg_names)))
                else:
                    unused_args = set(args) - set(out.signature)
                    unused_arg_names = [arg.name for arg in unused_args]
                    raise TypeError("CNTK Function '{}' has {} unused arguments ({}), which is currently not supported".format(f_name, len(unused_arg_names), ", ".join(unused_arg_names)))

            return out

    @property
    def signature(self):
        '''
        Returns the signature of a Function.
        This is the .arguments[] list without placeholders that belong to an outer, not yet completed @Function def.
        '''
        sig = [arg for arg in self.arguments if arg not in Function._placeholders_under_construction]
        return tuple(sig)

    def argument_map(self, *args, **kwargs):
        '''
        determine the {placeholder: variable} map for use with various call operations
        Returns a dictionary from this function's placeholders to whatever arguments are passed.
        Accepted are both positional and keyword arguments.
        This mimics Python's argument interpretation, except that keyword arguments are not optional.
        This does not require the arguments to be Variables or Functions. It is also called by train_minibatch().
        '''
        params = self.signature    # function parameters
        if len(args) + len(kwargs) != len(params):
            raise TypeError("CNTK Function expected {} arguments, got {}".format(len(params), len(args) + len(kwargs)))
        params_dict = { arg.name: arg for arg in params }
        return map_function_arguments(params, params_dict, *args, **kwargs)

    def update_signature(self, *arg_types, **kwarg_types):
        '''
        define input shapes, in-place
        e.g.
        model.update_signature(42)
        pass a list of objects that define the dimensions etc. of the placeholders
        Currently you can pass an int, a tuple, an Input, or a dict created with Type()
        '''
        arg_map = self.argument_map(*arg_types, **kwarg_types) # map type specs to Function parameters
        def to_input(arg_type, name):
<<<<<<< HEAD
            from cntk import input_variable
            from cntk.variables import Variable
=======
            from cntk import input
            from .variables import Variable
>>>>>>> 417bf6f4
            if isinstance(arg_type, (int, tuple)): # just passed a shape
                return input(shape=_as_tuple(arg_type), name=name)
            elif isinstance(arg_type, Variable.Type): # full type given as Tensor(...)
                return input(name=name, **arg_type)
            else:
                raise TypeError("update_signature() expects arguments of type int, tuple of int, or Type.Variable")
        # map the given types:
        #  - create an Input with the given Type or shape
        #  - keep the name property of the Function parameter
        #  - skip argument types passed as None
        #  - TODO: should verify existing shape/axis information
        arg_map = { param: to_input(arg_type, name=param.name) for param, arg_type in arg_map.items() if arg_type is not None }
        self.replace_placeholders(arg_map)


    def declare_args(self, *arg_types):
        '''
        Back-compat wrapper for update_signature() (beta12 and before).
        '''
        import warnings
        warnings.warn('This will be removed in future versions. Please use '
                'update_signature(...) instead', DeprecationWarning)
        placeholders = self.placeholders  # the unbound parameters to fill in
        if len(arg_types) != len(placeholders):
            raise TypeError("CNTK Function.declare_args() expected {} arguments, got {}".format(len(placeholders), len(arg_types)))
        def to_input(arg):
            if isinstance(arg, cntk_py.Variable):
                return arg
            else:
                from cntk import input
                return input(arg)
        args = [to_input(arg) for arg in arg_types]
        self.replace_placeholders(dict(zip(placeholders, args)))


    def __call__(self, *args, **kwargs):
        '''
        Call a Function, either on symbolic or numeric inputs.

           * If at least one input is a CNTK Function or Variable, then
             result is a CNTK Function object, with inputs bound to the arguments.
             This is a short-hand for `f.clone(share, argument_map(*args, **kwargs))`.
           * Otherwise, all arguments must be numbers, numpy arrays, or a :class:`~cntk.io.MinibatchData` instance.
             Then perform the actual computation and return the numeric result.
             This is a short-hand for `f.eval(argument_map(*args, **kwargs))`,
             except that there is no `device` parameter. If you need that, use `eval()` directly.

        Args:
            *args, **kwargs: The arguments to pass to the Function.

        Returns:
             In case of symbolic inputs, returns another CNTK Function object with inputs bound to the arguments.
             Otherwise returns a tuple of numpy arrays for tuple-valued Functions, and a single numpy array otherwise.
        '''

        # parse argument list and map to the function's input
        arg_map = self.argument_map(*args, **kwargs)

        # if placeholders were excluded due to being under construction,
        # we must include them in the argmap, otherwise they will be cloned
        for arg in self.arguments:
            if arg not in arg_map:
                arg_map[arg] = arg

        # determine whether this is eval() or clone()
        is_symbolic = any(isinstance(arg, (cntk_py.Function, cntk_py.Variable)) for arg in arg_map.values())

        # symbolic: return a cloned Function
        # applying the function means to inline its piece of graph
        if is_symbolic:
            return self.clone(CloneMethod.share, arg_map)

        # numeric: evaluate
        outputs = self.outputs
        _, output_map = self.forward(arg_map, outputs)
        assert len(output_map) == len(outputs)
        if len(output_map) > 1: # tuple-valued: return tuple
            return tuple(output_map[output] for output in outputs)
        else: # single value: return numpy array and that's it
            return list(output_map.values())[0]

    def __rshift__(self, other):
        '''
        Forward function composition (G o F), same as Sequential([F, G]).
        Unlike __call__(), __rshift__() accepts tuples:

         * `G` can be a tuple of Functions. They are applied in parallel, yielding a tuple result.
           If `F` is a single-valued Function, it will be fed to all items.
         * if `F` is a tuple-valued Function piped and `G` is a single Function, the tuple
           values will be used as the arguments to `G`.
         * if both are tuples, they are applied 1:1

        E.g. `Embedding(500) >> (Recurrence(500), Recurrence(500, go_backwards=True)) >> splice >> Dense`
        '''
        inputs = self.outputs
        input_is_tuple = len(inputs) > 1
        # if piping into a tuple of Functions, apply item-wise
        if isinstance(other, tuple):
            from cntk import combine
            return combine([other[i](inputs[i if input_is_tuple else 0]) for i in range(len(other))])
        # if applying a single function to a tuple-valued Function, pass the items as the args
        elif input_is_tuple:
            return other(*inputs)
        # regular case: one input, one Function
        else:
            return other(self)

    def __lshift__(self, other):
        '''
        Backward function composition (self o other)
        '''
        return self(other)

    def __getattr__(self, name):
        '''
        Access a member inside this object.
        Members of ``Function`` can be accessed directly.
        In addition, members of the Function's output, if only one, are accessed here.
        Lastly, this also gives access to Functions and Variables inside this Function's
        graph by their user-specified name, e.g. ``model.embed.E``, as long as those names are not also
        member names of Function or Variable.
        '''
        # If name is not a member of Function or Variable, first look for
        # a user-named item in the graph.
        # (Known member names cannot be overridden by user-named items,
        # to ensure that the API functions.)
        if not hasattr(Variable, name) and not hasattr(Function, name) \
           and not name.startswith('_') and name not in ['outputs', 'output', 'this']:
            # lookup of a named object inside the graph
            # When 'self' is a BlockFunction (e.g. a named layer), then we only search in there,
            # while when 'self' is a regular node (e.g. a named output using Label),
            # we search the composite, which may return multiple hits with the same name.
            # In case of multiple matches, we fail.
            # BUGBUG: That is a problem if, e.g., someone used a layer (=BlockFunction) twice
            # and then looks it up by name, as that will fail although both instances are identical.
            from cntk.logging.graph import find_by_name
            root = self.block_root if self.is_block else self
            item = typemap(find_by_name)(root, name)
            if item:
                return item

        # If something is not found in Function, look it up in its output
        # variable, if it has only one.
        if name.startswith('_') or name in ['outputs', 'output', 'this']:
            # These should not be looked up in self's output.
            # 'outputs' and 'output' are required to fetch the attribute for
            # in the Variable.
            # 'this' is required for Swig and needs to be thrown if the
            # object is created the first time.
            raise AttributeError("neither Function nor its output variable"
                    " has '%s'"%name)

        # access an API member of 'output', such as .shape()
        outputs = self.__getattribute__('outputs')
        if len(outputs) != 1:
            raise AttributeError("Function does not have '%s' and it cannot "
                    "be looked up in its outputs because it does not have "
                    "exactly one"%name)

        return getattr(outputs[0], name)

    @property
    def type(self):
        '''
        Get type of a Function's output.
        '''
        return self.output.type

    @property
    @typemap
    def arguments(self):
        '''
        List of all input variables of the Function that are not of type Parameter or Constant
        '''
        return super(Function, self).arguments()

    @property
    @typemap
    def attributes(self):
        '''
        List of the attributes of the function
        '''
        return super(Function, self).attributes()

    @typemap
    def clone(self, method, substitutions=None):
        '''
        Clones the function. The parameters of the Function are either cloned,
        shared or frozen as specified by the method argument and any variable
        substitutions requested are applied in the cloned Function instance.

        Args:
            method (:class:`CloneMethod`): one of

             * 'clone': the returned function gets its own copy of parameters (default)
             * 'share': the returned function shares its parameters with this function
             * 'freeze': parameters are cloned and made immutable (constant).

            substitutions (dict): a dictionary mapping variables in this
             function to variables in the cloned function

        Returns:
            :class:`~cntk.ops.functions.Function`: the cloned Function
        '''
        # C++ clone() can only clone composites. If we are not a composite, make it one using combine()
        if not self.is_composite:
            from cntk import combine
            return combine([self]).clone(method, substitutions)

        method = getattr(cntk_py,
                'ParameterCloningMethod_' + CloneMethod(method).name.capitalize())
        substitutions = substitutions or {}
        if not isinstance(substitutions, dict):
            raise TypeError("Variable substitution map must be a dictionary")
        return super(Function, self).clone(method, substitutions)

    @property
    @typemap
    def constants(self):
        '''
        List of all `Constant` variables of this :class:`~cntk.ops.functions.Function`
        '''
        return super(Function, self).constants()

    def eval(self, arguments=None, device=None, as_numpy=True):
        '''
        Evaluate the node using the specified ``arguments`` as input.

        Args:
            arguments: maps variables to their input data. The interpretation depends on
             the input type:

               * dict: keys are input variable or names, and values are the input data.
                 See :meth:`~cntk.ops.functions.Function.forward` for details on passing
                 input data.
               * any other type: if node has an unique input, arguments is
                 mapped to this input.

             For nodes with more than one input, only dict is allowed.

             In both cases, every sample in the data will be interpreted
             as a new sequence.

             Sequences can be marked as continuations of the same sequence in
             the previous minibatch (that is the sequence in the same slot).
             There are two possibilities for this:

              * specifying arguments as a `tuple` where the first element is
                used as arguments and the second one will be used as a list
                of bools, denoting whether a sequence is a new one (`True`) or a
                continuation of the sequence in the same slot of the previous
                minibatch (`False`). This will be applied to all batches.
              * specifying arguments as a dictionary of variables to tuples
                where the first element is used as arguments and the second
                one will be used as a list of bools, denoting whether a sequence
                is a new one (`True`) or a continuation of the sequence in the
                same slot of the previous minibatch (`False`). This will be
                applied to all batches.

             Data should be either NumPy arrays or a
             :class:`~cntk.io.MinibatchData` instance.
            device (:class:`~cntk.device.DeviceDescriptor`): the device descriptor that
             contains the type and id of the device on which the computation is
             to be performed.
            as_numpy (bool): whether to return the result as a NumPy array. Default True.
             Specifying this as False returns a CNTK Value which avoids a
             costly conversion but returns a somewhat opaque object.

        Note:
             See :meth:`~cntk.ops.functions.Function.forward` for examples on
             passing input data.

        Returns:
           dict or NumPy Array: Dict with keys of ouput variable names and values of
           output variable. A single NumPy array if there is only one output value.
        '''

        _, output_map = self.forward(arguments, self.outputs, device=device, as_numpy=as_numpy)
        return sanitize_variable_value_dict(output_map)


    @typemap
    def forward(self, arguments, outputs=None, keep_for_backward=None, device=None, as_numpy=True):
        '''
        Computes the values of speficied variables in ``outputs``, using values
        provided in ``arguments`` that correspond to each input `Variable` of
        the function (i.e. those that have ``is_input = True``).

        Example:
            >>> # Example of passing dense data
            >>> v = C.input(shape=(3,))
            >>> f = C.reciprocal(v)
            >>> _, fv = f.forward({v:[[1, 2, 4]]})
            >>> list(fv.values())[0]
            array([[ 1.  ,  0.5 ,  0.25]], dtype=float32)

        Example:
            >>> # Passing sparse values as one-hot with a vocabulary size of 5
            >>> vocab_size = 5
            >>> v = C.sequence.input(shape=(vocab_size,), is_sparse=True)
            >>> f = C.times(v, np.eye(vocab_size))
            >>> # Passing a batch of two sequences:
            >>> # 1st sequence: word 1
            >>> # 2nd sequence: words 2 and 4
            >>> batch = [[1],[2,4]]
            >>> sparse_batch = C.Value.one_hot(batch, vocab_size)
            >>> _, fv = f.forward({v:sparse_batch})
            >>> list(fv.values())[0]
            [array([[ 0.,  1.,  0.,  0.,  0.]], dtype=float32),
             array([[ 0.,  0.,  1.,  0.,  0.], [ 0.,  0.,  0.,  0.,  1.]], dtype=float32)]

        Example:
            >>> # Doing the same, but with a CSR matrix from scipy.sparse
            >>> vocab_size = 5
            >>> from scipy.sparse import csr_matrix
            >>> v = C.sequence.input(shape=(vocab_size,), is_sparse=True)
            >>> f = C.times(v, np.eye(vocab_size))
            >>> # Note that csr_matrix automatically uses a sparse representation underneath.
            >>> sparse_batch = [csr_matrix([[0,1,0,0,0]]), csr_matrix([[0,0,1,0,0], [0,0,0,0,1]])]
            >>> _, fv = f.forward({v:sparse_batch})
            >>> list(fv.values())[0]
            [array([[ 0.,  1.,  0.,  0.,  0.]], dtype=float32),
             array([[ 0.,  0.,  1.,  0.,  0.], [ 0.,  0.,  0.,  0.,  1.]], dtype=float32)]
            <BLANKLINE>
            >>> # Much more efficient, however, is to incrementally create CSR arrays.
            >>> # See https://docs.scipy.org/doc/scipy/reference/generated/scipy.sparse.csr_matrix.html
            >>> # for more information.
            >>> def seq_to_csr_matrix(seq, vocab_size):
            ...     indptr = [0]
            ...     indices = []
            ...     data = []
            ...     for term_idx in seq:
            ...         indices.append(term_idx)
            ...         data.append(1)
            ...         indptr.append(len(indices))
            ...     return csr_matrix((data, indices, indptr), shape=(len(seq), vocab_size))
            >>> sparse_batch = [seq_to_csr_matrix(seq, vocab_size) for seq in batch]
            >>> _, fv = f.forward({v:sparse_batch})
            >>> list(fv.values())[0]
            [array([[ 0.,  1.,  0.,  0.,  0.]], dtype=float32),
             array([[ 0.,  0.,  1.,  0.,  0.], [ 0.,  0.,  0.,  0.,  1.]], dtype=float32)]


        Args:
            arguments: maps variables to their input data. The interpretation depends on
             the input type:

               * dict: keys are input variable or names, and values are the
                 input data. To specify a minibatch, provide a list of arrays.
                 The shape of each array must be compatible with the shape of
                 the dictionary key. If the array denotes a sequence then the
                 elements of the sequence are grouped along axis 0.
               * any other type: if node has an unique input, arguments is
                 mapped to this input.

             For nodes with more than one input, only dict is allowed.

             In both cases, every sample in the data will be interpreted
             as a new sequence.

             Sequences can be marked as continuations of the same sequence in
             the previous minibatch (that is the sequence in the same slot).
             There are two possibilities for this:

              * specifying arguments as a `tuple` where the first element is
                used as arguments and the second one will be used as a list
                of bools, denoting whether a sequence is a new one (`True`) or a
                continuation of the sequence in the same slot of the previous
                minibatch (`False`). This will be applied to all batches.
              * specifying arguments as a dictionary of variables to tuples
                where the first element is used as arguments and the second
                one will be used as a list of bools, denoting whether a sequence
                is a new one (`True`) or a continuation of the sequence in the
                same slot of the previous minibatch (`False`). This will be
                applied to all batches.

             Data should be either NumPy arrays or a
             :class:`~cntk.io.MinibatchData` instance.
            outputs (iterable, optional): outputs to fetch values for. If not
             set, all outputs of the function will be fetched.
            keep_for_backward (set, default `None`): the subset of the
             Function's output variables for which gradients shall be calculated
             in a subsequent backward call. If `None`, the returned state will
             be `None` and a subsequent call to :func:`backward` will not be
             possible.
            device (:class:`~cntk.device.DeviceDescriptor`, default `None`): the device
             descriptor that contains the type and id of the device on which the
             computation is. If `None`, the default device is used.
            as_numpy (bool): whether to return the result as a NumPy array. Default True.
             Specifying this as False returns a CNTK Value which avoids a
             costly conversion but returns a somewhat opaque object.

        Returns:
             A tuple (BackPropState, map of outputs to NumPy arrays). The
             BackPropState is a handle taken by :func:`backward`.
        '''
        if device is None:
            device = DeviceDescriptor.use_default_device()

        in_var_map = sanitize_var_map(self.arguments, arguments,
                                      None, device)
        if outputs is None:
            outputs = self.outputs

        output_map = {v: None for v in outputs}
        keep_for_backward = set(keep_for_backward or {})

        state = super(Function, self)._forward(in_var_map, output_map, device,
                                             keep_for_backward)
        if as_numpy:
            for k in output_map:
                output_map[k] = Value.to_seq(output_map[k], k)

        return state, output_map

    @typemap
    def backward(self, state, root_gradients, variables, as_numpy=True):
        '''
        Backpropagates supplied ``root_gradients`` for one or more of the output
        variables of the Function, to calculate gradients with respect to
        ``variables``. Formally, multiplies the values of ``root_gradients`` by
        the Jacobian of the Function and returns the subset of the output that
        corresponds to ``variables``.

        Example:
            >>> # compute the value and the derivative of the sigmoid at 0
            >>> v = C.input(shape=(1,), needs_gradient=True)
            >>> f = C.sigmoid(v)
            >>> df, fv = f.forward({v:[[0]]}, [f.output], set([f.output]))
            >>> value = list(fv.values())[0]
            >>> grad = f.backward(df, {f.output: np.ones_like(value)}, set([v]))
            >>> value
            array([[ 0.5]], dtype=float32)
            >>> list(grad.values())[0]
            array([[ 0.25]], dtype=float32)

        Args:
            state (BackPropState): state obtained from a previous call to the
             func:`cntk.ops.Function.forward` method on this Function for the
             computation that this gradient backpropagation corresponds to.
            root_gradients (dict): the gradients that will be backpropagated
            variables (set): a list of input variables with respect to which
             the gradients have to be computed.
            as_numpy (bool): whether to return the gradients as a NumPy array. Default True.
             Specifying this as False returns a CNTK Value which avoids a
             costly conversion but returns a somewhat opaque object.

        Note:
             See :meth:`~cntk.ops.functions.Function.forward` for more examples
             on passing input data.

        Returns:
            dict: mapping of ``variables`` to NumPy arrays
        '''
        device = state.device()
        root_gradients = sanitize_var_map(self.outputs, root_gradients,
                                          None, device)

        var_gradients = dict((var, None) for var in variables)

        self._backward(state, root_gradients, var_gradients)

        if as_numpy:
            for var, value in var_gradients.items():
                var_gradients[var] = Value.to_seq(value, var)

        return var_gradients

    @typemap
    def grad(self, at, wrt=None, outputs=None, device=None, as_numpy=True):
        '''
        Computes the gradient of this Function at location ``at`` with respect to ``wrt``.
        The Function must have a single output.

        Example:
            >>> x = C.input(shape=(1,), needs_gradient=True)
            >>> y = C.sqrt(x)
            >>> a = np.asarray([1,4,16],dtype=np.float32).reshape(3,1)
            >>> y.grad({x:a})
            array([[ 0.5  ],
            <BLANKLINE>
                   [ 0.25 ],
            <BLANKLINE>
                   [ 0.125]], dtype=float32)

        Args:
            at (dict) : mapping of the Function's arguments to values
            wrt (list, default `None`): list of Variables with respect to which the
             gradient will be computed. If omitted, the gradients with
             respect to all arguments of this Function that need gradient will be computed.
            outputs (iterable, optional): outputs (including intermediate outputs in the graph)
             to fetch values for. If not specified, values for none of the outputs are fetched.
            device (:class:`~cntk.device.DeviceDescriptor`, default `None`): the device
             descriptor that contains the type and id of the device on which the
             computation is performed. If `None`, the default device is used.
            as_numpy (bool, default `True`): whether to return the gradients as a NumPy array. Default True.
             Specifying this as False returns a CNTK Value which avoids a
             costly conversion but returns a somewhat opaque object.

        Returns:
            dict or NumPy Array or a tuple of these: Dict with keys of ``wrt`` variables and gradient values of
             ``wrt`` variables. A single NumPy array if there is only one gradient value.
             If ``outputs`` were specified (to fetch values for), this method returns a tuple where the 2nd element
             of the tuple is the ``outputs`` values; a dict with keys of specified ``outputs`` variables and
             values of computed ``outputs``, or a single NumPy array if there is only one output value.
             Each element has the same shape as the ``wrt`` or ``outputs`` variables including dynamic axes 
             (such as the batch axis).
        '''
        if device is None:
            device = DeviceDescriptor.use_default_device()

        in_var_map = sanitize_var_map(self.arguments, at, None, device)

        if outputs is None:
            outputs = []

        if wrt is None:
            wrt = [arg for arg in self.arguments if arg.needs_gradient]
            if len(wrt) == 0:
                raise ValueError("None of the Function '%s' arguments have 'needs_gradient == True'" % str(self))

        output_map = {v: None for v in outputs}
        wrt_map = {v: None for v in wrt}

        super(Function, self).gradients(in_var_map, wrt_map, output_map, device)

        if as_numpy:
            for k in output_map:
                output_map[k] = Value.to_seq(output_map[k], k)
            for k in wrt_map:
                wrt_map[k] = Value.to_seq(wrt_map[k], k)

        if len(output_map) == 0:
            return sanitize_variable_value_dict(wrt_map)
        else:
            return sanitize_variable_value_dict(wrt_map), sanitize_variable_value_dict(output_map)

    @property
    @typemap
    def inputs(self):
        '''
        List of all input variables of this function.
        '''
        return super(Function, self).inputs(True)

    @property
    def name(self):
        '''
        Name of this function
        '''
        return super(Function, self).name()

    @name.setter
    def name(self, function_name):
        '''
        Sets the name of this Function.
        Setting the name of a Function is only allowed if the Function does not already have a name.
        Calling this method, when this Function already has a name, results in an exception.

        Args:
            function_name (`str`): name for this Function.
        '''
        super(Function, self).set_name(function_name)

    @property
    def op_name(self):
        '''
        Name of the operation that this Function performs
        '''
        return super(Function, self).op_name()

    @property
    @typemap
    def output(self):
        '''
        The single output variable if there is only one, or raises an exception.
        '''
        return super(Function, self).output()

    @property
    @typemap
    def outputs(self):
        '''
        List consisting of all output variables of this function.
        '''
        return super(Function, self).outputs()

    @property
    @typemap
    def parameters(self):
        '''
        List of all parameter variables of this function.
        '''
        return super(Function, self).parameters()

    @property
    @typemap
    def placeholders(self):
        '''
        List of all placeholders variables of this function.
        '''
        return super(Function, self).placeholders()

    @property
    @typemap
    def root_function(self):
        '''
        The primitive function at the root of the graph of functions underlying this function.
        '''
        return super(Function, self).root_function()

    @property
    def is_primitive(self):
        '''
        Returns a boolean indicating if this Function is a primitive Function.
        A primitive Function is the lowest level building block for composite Function
        graphs and is either a CNTK built-in operator, a composite Function encapsulated
        as a Block or a user-defined Function
        '''
        return super(Function, self).is_primitive()

    @property
    def is_composite(self):
        '''
        Returns a boolean indicating if this Function is a composite Function.
        A composite Function is a Function that is composed of primitive Functions.
        '''
        return super(Function, self).is_composite()

    @property
    def is_block(self):
        '''
        Returns a boolean indicating if this Function is a block function which is basically
        a composite encapsulated as an opaque block which appears as a primitive during
        traversing the graph of Functions that this block is part of.
        '''
        return super(Function, self).is_block()

    @property
    @typemap
    def block_root(self):
        '''
        Returns the root of the Function graph underlying this block Function.
        Throws an exception if this is not a block Function.
        '''
        return super(Function, self).block_root()

    @property
    @typemap
    def block_arguments_mapping(self):
        '''
        Returns the mapping from the arguments of the composite underlying this block function
        to the Variables that they are bound to in the outer graph of Functions that this
        block Function is part of.
        '''
        return super(Function, self).block_arguments_mapping()

    @property
    @typemap
    def uid(self):
        '''
        The internally generated unique name of the function.
        '''
        return super(Function, self).uid()

    @typemap
    def replace_placeholders(self, substitutions):
        '''
        In-place replace specified placeholders in the Function graph with the
        specified replacements in the map.

        Args:
            substitutions (dict): map from placeholder to variables

        Returns:
            :class:`Function`: itself
        '''
        substitutions = substitutions or {}
        if not isinstance(substitutions, dict):
            raise TypeError("Variable substitution map must be a dictionary")
        return super(Function, self).replace_placeholders(substitutions)

    @typemap
    def replace_placeholder(self, substitution):
        '''
        In-place replace the only placeholder in the function graph with the
        specified substitution.

        Args:
            substitution (:class:`~cntk.variables.Variable`): the variable
             that will replace the placeholder

        Returns:
            :class:`Function`: itself

        :raises ExceptionType: when the function has multiple placeholders.
        '''
        return super(Function, self).replace_placeholder(substitution)

    @typemap
    def find_all_with_name(self, name):
        '''
        Returns a list of primitive function with ``name`` in the graph
        starting from this node. Throws an exception if ``name`` occurs
        multiple times. If you expect only one function to be returned, use
        :func:`find_by_name`.

        Example:
            >>> a = C.input(shape=1, name='i')
            >>> b = C.input(shape=1, name='i')
            >>> c = C.plus(a, b, name='c')
            >>> len(c.find_all_with_name('i'))
            2
            >>> c.find_all_with_name('z')
            []

        Args:
            name (str): names to look for

        Returns:
            list of :class:`Function` objects matching ``name``

        See also:
            :func:`find_by_name`
        '''
        from cntk.logging import graph
        return graph.find_all_with_name(self, name)

    # TODO have a better name for combine() in this case
    @typemap
    def find_by_name(self, name):
        '''
        Returns a primitive function with ``name`` in the graph starting from
        this node. Throws an exception if ``name`` occurs multiple times. If
        you expect multiple functions to be returned, use
        :func:`find_all_with_name`.

        Example:
            >>> a = C.input(shape=1, name='a')
            >>> b = C.input(shape=1, name='b')
            >>> c = C.plus(a, b, name='c')
            >>> print(c.find_by_name('b').name)
            b
            >>> c.find_by_name('z') is None
            True

            If you need a full function out of it that can be evaluated, you
            need to upcast it (currently done via combine):

            >>> d = c * 5
            >>> C.combine([d.find_by_name('c')]).eval({a:[[1]], b:[[2]]})
            array([[ 3.]], dtype=float32)

        Args:
            name (str): names to look for

        Returns:
            :class:`Function` object matching ``name``

        See also:
            :func:`find_all_with_name`
        '''
        from cntk.logging import graph
        return graph.find_by_name(self, name)

    @typemap
    def save(self, filename):
        '''
        Save this function graph into a model file using protobuf-based
        serialization.

        Use distributed.Communicator.is_main() to gate your call to save()
        in distributed environment.

        Args:
            filename (str): model path
        '''
        return super(Function, self).save_model(filename)

    def save_model(self, filename): # legacy name
        import warnings
        warnings.warn('This will be removed in future versions. Please use '
                'save(...) instead', DeprecationWarning)
        return self.save(filename)

    @typemap
    def restore(self, filename):
        '''
        Restore the models parameters (in-place) from a saved model file

        Args:
            filename (str): saved model path

        Returns:
            `None`: this method only has the side-effect of loading the model parameters from the file
        '''
        return super(Function, self).restore_model(filename)

    def restore_model(self, filename): # legacy name
        import warnings
        warnings.warn('This will be removed in future versions. Please use '
                'restore(...) instead', DeprecationWarning)
        return self.restore(filename)

    @staticmethod
    @typemap
    def load(filename, device=None):
        '''
        Load the model in ``filename``, that has been saved using
        :func:`~cntk.ops.functions.Function.save`.

        Args:
            filename (str): filename to load the model from
            device (:class:`~cntk.device.DeviceDescriptor`, default is the default device):
             instance of DeviceDescriptor

        Returns:
            root node
        '''
        if not device:
            device = DeviceDescriptor.use_default_device()
        return cntk_py.Function.load_model(filename, device)

@typemap
def load_model(filename, device=None):
    '''
    Alias for :func:`~cntk.ops.functions.Function.load`.
    '''
    return Function.load(filename, device)

@typemap
def save_model(model, filename): # legacy name
    import warnings
    warnings.warn('This will be removed in future versions. Please use '
            'model.save(...) instead', DeprecationWarning)
    return model.save(filename)


class UserFunction(Function):
    '''
    Base class of all user extension functions.

    If it has only one output, one can invoke Variable methods on it, which it
    will relay to its only output.

    Args:
        inputs (list): inputs to this function
        as_numpy (bool, optional): whether the data should be automatically
         converted from and to NumPy. Defaults to True. Specifying this as
         `False` passes the data as CNTK Value objects.
        name (str): name of this function
    '''
    def __init__(self, inputs, as_numpy=True, name=''):
        super(UserFunction, self).__init__(inputs, name)
        self.as_numpy = as_numpy

        # Since the state will frequently not be used, we cache the None-state
        # to speed up.
        self._none_state =  cntk_py.UserBackPropState(self, cpu(), None)

        # Memory management for user defined functions has to be controlled by
        # the C++ side. For more information:
        # http://www.swig.org/Doc3.0/Python.html#Python_nn35
        self.__disown__()

    def _get_none_state(self, device=cpu()):
        if self._none_state.device() != device:
            self._none_state =  cntk_py.UserBackPropState(self, device, None)

        return self._none_state

    def _forward(self, arguments, outputs, device=None, outputs_to_retain=None):
        '''
        Computes the values of speficied variables in ``outputs``, using values
        provided in ``arguments`` that correspond to each input `Variable` of
        the function whose ``is_input`` is `True`.

        This function calls :func:`forward`, which is to be implemented by the
        user.

        Args:
            arguments (tuple): Value objects of the Function's input
            outputs (iterable): outputs to fetch values for.
            device (:class:`~cntk.device.DeviceDescriptor`, default `None`): the device
             descriptor that contains the type and id of the device on which the
             computation is. If `None`, the default device is used.

        Returns:
             A BackPropState instance, which is used by :func:`backward`.
        '''
        if self.as_numpy:
            arguments = tuple(Value.to_seq(v, self.inputs[i]) for i, v in enumerate(arguments))

        map_if_possible(outputs)
        map_if_possible(outputs_to_retain)

        args = arguments if len(arguments)>1 else arguments[0]

        if len(outputs) <= 1:
            state, result = self.forward(args, device, outputs_to_retain)
            for k in outputs:
                outputs[k] = result
        else:
            state = self.forward(args, outputs, device, outputs_to_retain)

        if state is None:
            state = self._get_none_state(device)
        elif not isinstance(state, cntk_py.BackPropState):
            state = cntk_py.UserBackPropState(self, device, state)

        if self.as_numpy:
            for k,v in outputs.items():
                if v is None:
                    raise ValueError('not all outputs have been provided')

                # FIXME: seq_starts
                outputs[k] = sanitize_batch(k, v, None, device)

        return state, outputs

    def _backward(self, state, root_gradients, variables):
        '''
        Backpropagates supplied ``root_gradients`` for one or more of the output
        variables of the Function, to calculate gradients with respect to
        ``variables``. Formally, multiplies the values of ``root_gradients`` by
        the Jacobian of the Function and returns the subset of the output that
        corresponds to ``variables``.

        This function calls :func:`backward`, which is to be implemented by the
        user.

        Args:
            state (BackPropState): state obtained from a previous call to the
             func:`cntk.ops.Function.forward` method on this Function for the
             computation that this gradient backpropagation corresponds to.
            root_gradients (dict): the gradients that will be backpropagated
            variables (set): a list of input variables with respect to which
             the gradients have to be computed.

        Returns:
            dict: mapping of ``variables`` to NumPy arrays
        '''
        device = state.device()

        if self.as_numpy:
            for v in root_gradients:
                root_gradients[v] = Value.to_seq(root_gradients[v], v)

            state = cntk_py.UserBackPropState.data(state)

        else:
            if not isinstance(state, cntk_py.BackPropState):
                raise ValueError('if as_numpy=False, state must be of '
                        'type BackPropState')

        map_if_possible(variables)

        if len(root_gradients) == 1:
            for rg in root_gradients.values():
                break
            root_gradients = rg

        possible_wrt = [input for input in self.inputs if input.needs_gradient]
        if len(possible_wrt) > 1:
            self.backward(state, root_gradients, variables)
        else:
            result = self.backward(state, root_gradients)
            for k in variables:
                variables[k] = result

        if self.as_numpy:
            for k,v in variables.items():
                if v is None:
                    raise ValueError('gradients were not provided for all variables')

                variables[k] = sanitize_batch(k, v, None, device)

    def _infer_outputs(self, outputs):
        outputs.extend(self.infer_outputs())

    def infer_outputs(self):
        '''
        Returns a list of all output variables this user-defined function
        outputs.

        Output variables are created by
        :meth:`~cntk.ops.output_variable`.
        '''
        raise NotImplementedError('infer_outputs has to be overwritten')

    def clone(self, cloned_inputs):
        '''
        Creates a clone of this user-defined function.

        Args:
            cloned_inputs: list of cloned inputs to the new user-defined
             Function clone to be created.

        Returns:
            A cloned instance of this user-defined function.
        '''
        raise NotImplementedError('clone has to be overwritten')<|MERGE_RESOLUTION|>--- conflicted
+++ resolved
@@ -99,12 +99,8 @@
         # In this case, CNTK will immediately trigger type inference.
         # Unannotated parameters will yield placeholder_variables instead.
         def make_arg_variable(name, annotations):
-<<<<<<< HEAD
-            from .. import placeholder_variable, input_variable
-=======
             from .. import placeholder, input
             from .variables import Variable
->>>>>>> 417bf6f4
             if isinstance(annotations.get(name, None), Variable.Type):
                 var_type = annotations[name]
                 return input(name=name, **var_type)
@@ -238,13 +234,8 @@
         '''
         arg_map = self.argument_map(*arg_types, **kwarg_types) # map type specs to Function parameters
         def to_input(arg_type, name):
-<<<<<<< HEAD
-            from cntk import input_variable
-            from cntk.variables import Variable
-=======
             from cntk import input
             from .variables import Variable
->>>>>>> 417bf6f4
             if isinstance(arg_type, (int, tuple)): # just passed a shape
                 return input(shape=_as_tuple(arg_type), name=name)
             elif isinstance(arg_type, Variable.Type): # full type given as Tensor(...)
