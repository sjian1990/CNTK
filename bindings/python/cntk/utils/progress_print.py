--- conflicted
+++ resolved
@@ -384,19 +384,12 @@
 
         if aggregate_metric is not None:
             avg_metric = _avg(aggregate_metric, samples)
-<<<<<<< HEAD
             if self.metric_is_pct:
-                fmt_str = "Finished Epoch[{} of {}]: {}loss = {:0.6f} * {}, metric = {:0.2f}% * {} {:0.3f}s ({:5.1f} samples per second);"
+                fmt_str = "Finished Epoch[{} of {}]: {}loss = {:0.6f} * {}, metric = {:0.2f}% * {} {:0.3f}s ({:5.1f} samples/s);"
             else:
-                fmt_str = "Finished Epoch[{} of {}]: {}loss = {:0.6f} * {}, metric = {:0.6f} * {} {:0.3f}s ({:5.1f} samples per second);"
-            msg = fmt_str.format(
-                    summaries, self.num_epochs, self.tag, avg_loss, samples, avg_metric * self.metric_multiplier,
+                fmt_str = "Finished Epoch[{} of {}]: {}loss = {:0.6f} * {}, metric = {:0.6f} * {} {:0.3f}s ({:5.1f} samples/s);"
+            msg = fmt_str.format(summaries, self.num_epochs, self.tag, avg_loss, samples, avg_metric * self.metric_multiplier,
                     samples, elapsed_seconds, speed)
-=======
-            msg = "Finished Epoch[{} of {}]: {}loss = {:0.6f} * {}, metric = {:0.2f}% * {} {:0.3f}s ({:5.1f} samples/s);".format(
-                summaries, self.num_epochs, self.tag, avg_loss, samples, avg_metric * 100.0, samples,
-                elapsed_seconds, speed)
->>>>>>> ccca0104
         else:
             msg = "Finished Epoch[{} of {}]: {}loss = {:0.6f} * {} {:0.3f}s ({:5.1f} samples/s);".format(
                 summaries, self.num_epochs, self.tag, avg_loss, samples, elapsed_seconds, speed)
