﻿# ==============================================================================
# Copyright (c) Microsoft. All rights reserved.
# Licensed under the MIT license. See LICENSE.md file in the project root
# for full license information.
# ==============================================================================

# blocks -- basic building blocks that are semantically not layers (not used in a layered fashion)
#           e.g. the LSTM
# TODO: This has become too large. Need to break out some locally used stuff into another module.

# TODO: further clean up the dependencies
from __future__ import division
import numpy as np
from cntk import parameter, constant, input_variable, placeholder_variable, combine, alias
from cntk.axis import Axis
from cntk.ops import times, slice, sigmoid, tanh, log, exp, past_value, future_value
from cntk.utils.debughelpers import _name_node, _node_name, _node_description, _log_node
from cntk.utils import Record, _as_tuple
from cntk.initializer import glorot_uniform
from _cntk_py import InferredDimension
from cntk.default_options import *

# TODO: As you are on the level of cntk here, you could use relative imports:
# from .ops.functions import Function
# No -> SystemError: Parent module '' not loaded, cannot perform relative import
from cntk.ops.functions import Function
from cntk.ops.variables import Variable

_trace_layers = False
#_trace_layers = True  # uncomment this to log creation of graph through layers

_INFERRED = (InferredDimension,)  # as a tuple, makes life easier

# call this for all untested branches
def UntestedBranchError(name):
    raise NotImplementedError("Untested code branch: " + name)

# resolve activation option against current default
#def _resolve_activation(activation):
#    # if none is passed to caller then use the default
#    if activation is _default_sentinel:
#        activation = _current_default_options.activation
#    # activation=None is implemented as activation=identity
#    if activation is None:
#        activation = identity
#    return activation

# create the complete initializer for a given 'init' parameter, to pass to parameter()
# This is called from Parameter() and every place that injects rank parameters.
# It does a few things:
#  - maps init_default_override_or_glorot_uniform to default  --TODO: we should have a global setting for that
#  - creates a new initializer object from an existing one, while updating members
# TODO: remove default resolution, only make this a conversion; then rename
def _initializer_for(init, rank_params=None):
    if init is None:
        raise ValueError("init parameter cannot be None")

    # if default then select
    #if init is _default_sentinel_init:
    #    init = _current_default_options.init
    #elif init is _default_sentinel_init_bias:
    #    init = _current_default_options.init_bias

    # scalar constant: that's it, nothing further to do here
    if np.isscalar(init):
        # BUGBUG: this is sometimes required when dimensions are unknown; shouldn't.
        from _cntk_py import constant_initializer
        return constant_initializer(init)
        #return init # TODO: change to this once this works, e.g. for layers.BatchNormalization()

    # implant additional rank parameters
    if rank_params:
        from cntk.initializer import initializer_with_rank
        init = initializer_with_rank(init, **rank_params)

    return init

# create a type specifier; that is, all arguments to instantiate a Placeholder or Input
# All are optional, meaning unspecified.
# TODO: move to class Value?
def Type(shape=None, dtype=None, is_sparse=None, dynamic_axes=None):
    r = dict()
    if shape is not None:
        r['shape'] = shape
    if dtype is not None:
        r['dtype'] = dtype
    if is_sparse is not None:
        r['is_sparse'] = is_sparse
    if dynamic_axes is not None:
        r['dynamic_axes'] = dynamic_axes
    return Record(**r)

# turn a Function into a Block, with a new name and an optional dictionary of named parameters
# If passed function is an actual Python function, it will be executed with Placeholders as inputs.
# All layers functions call this at the end.
# BUGBUG: does not actually exist yet, faking it
# BUGBUG: should create a new object, but does it in-place instead. Works for current usage, but should be fixed.
# BUGBUG: using combine causes an error ater, so the name actually does not get changed
# BUGBUG: combine like this won't work for functions with multiple outputs (LSTM)
def Block(f, op_name, members={}):

    #from inspect import isfunction
    #if isfunction(f):
    #    f = Function(f, members)

    #f = combine([f], op_name)  # 'combine' to create a separate identity so we can reassign the debug name --BUGBUG: "Unknown DataType"
    #_name_node(f, op_name) ; _extend_Function(f)  # debugging

    #p = f.placeholders
    #a = f.arguments
    #f = alias(f, name=op_name)
    #p1 = f.placeholders
    #a1 = f.arguments
    # BUGBUG: alias() does not work. Once I add this, some clone() call no longer finds the placeholder
    #if len(p) != len(p1) or len(a) != len(a1):
    #    raise AssertionError('')

    for key in members:   # f.__dict__.update(members)
        f.__dict__[key] = members[key]
    return f

# TODO: Move this into the lower layer where these are defined.
# some mappings--these currently exist only so that I can name the nodes for debugging
def Parameter(shape, init, dtype=default_override_or(np.float32), name=''):
    dtype = get_default_override(Parameter, dtype=dtype)
    init = _initializer_for(init)
    p = parameter(shape, init=init, dtype=dtype, name=name) # TODO: use (*args, **kwargs)
    return _name_node(p, 'parameter')   # these are factory methods for things with state

def Constant(init, shape=None, dtype=default_override_or(np.float32), name=''):
    dtype = get_default_override(Constant, dtype=dtype)
    p = constant(init, shape=shape, dtype=dtype, name=name) # TODO: use (*args, **kwargs)
    return _name_node(p, 'constant')   # these are factory methods for things with state

# TODO: this function should not be necessary anymore
def Input(shape, dtype=default_override_or(np.float32), needs_gradient=True, is_sparse=False,
          dynamic_axes=Axis.default_input_variable_dynamic_axes(), name=''):
    dtype = get_default_override(Input, dtype=dtype)
    return _name_node(input_variable(shape=shape, dtype=dtype, needs_gradient=needs_gradient, is_sparse=is_sparse,
                                     dynamic_axes=dynamic_axes, name=name), 'input')

def Placeholder(shape=None, dynamic_axes=None, is_sparse=False, name='placeholder'):
    #p = placeholder_variable(shape=shape, dynamic_axes=dynamic_axes, is_sparse=is_sparse, name=name) # TODO: use (*args, **kwargs)?
    # BUGBUG: placeholder does not know is_sparse
    p = placeholder_variable(shape=shape, dynamic_axes=dynamic_axes, name=name) # TODO: use (*args, **kwargs)?
    _name_node(p, name)
    if _trace_layers:
        print("new " + _node_description(p))
    return p

# there is only one identity function
# TODO: This should become a C++-side Function, e.g. like sigmoid
@Function
def identity(keep):
    return combine([keep])
    #return alias(keep)

# This takes enable_self_stabilization as a flag that allows to disable itself. Useful if this is a global default.
def Stabilizer(steepness=4, enable_self_stabilization=default_override_or(True)):

    enable_self_stabilization = get_default_override(Stabilizer, enable_self_stabilization=enable_self_stabilization)

    if not enable_self_stabilization: # disabled (typically through global option; otherwise one would not call this in the first place)
        return identity

    # parameters bound to this Function
    param = Parameter((1), init=0.99537863, name='stabilizer_param')  # 1/steepness*ln (e^steepness-1) for steepness==4
    # TODO: compute this strange value directly in Python
    beta = log (1 + exp (steepness * param)) * (1 / steepness)   # perf BUGBUG: "log() / steepness" should optimize to the samething   --TODO: change in Python

    # expression
    @Function
    def stabilize(x):
        # sharpened Softplus: 1/steepness ln(1+e^{steepness*beta})
        # this behaves linear for weights around 1, yet guarantees positiveness
        # TODO: risk of confusion; can these functions be namespaced?
        return beta * x
    return Block(stabilize, 'Stabilizer', Record(beta=beta))

# recurrent block of type 'LSTM', 'GRU', or RNNUnit
def _RecurrentBlock(type, shape, cell_shape, activation, use_peepholes,
                    init, init_bias,
                    enable_self_stabilization):

<<<<<<< HEAD
=======
# This creates an LSTM block function that can be used in a Recurrence. If it will accept an auxiliary input (e.g. for attention), 
# then set auxiliary_input to True which will make the returned function require 4 parameters instead of 3.
def LSTM(shape, cell_shape=None, auxiliary_input=False, use_peepholes=use_peepholes_default_or_False,
         init=init_default_or_glorot_uniform, init_bias=init_bias_default_or_0,
         enable_self_stabilization=enable_self_stabilization_default_or_False): # (x, (h, c), aux)

    use_peepholes             = use_peepholes             if _is_given(use_peepholes)             else _current_default_options.use_peepholes
    enable_self_stabilization = enable_self_stabilization if _is_given(enable_self_stabilization) else _current_default_options.enable_self_stabilization
>>>>>>> 8bc9ac6f
    has_projection = cell_shape is not None

    shape = _as_tuple(shape)

    cell_shape = _as_tuple(cell_shape) if cell_shape is not None else shape
    if len(shape) != 1 or len(cell_shape) != 1:
        raise ValueError("LSTM: shape and cell_shape must be vectors (rank-1 tensors)")
        # otherwise we'd need to fix slicing and Param initializers

    stack_axis = -1  # stacking along the fastest-changing one, to match BS
    # determine stacking dimensions
    cell_shape_list = list(cell_shape)
    stacked_dim = cell_shape_list[stack_axis]
    cell_shape_list[stack_axis] = stacked_dim * {
        'RNNUnit': 1,
        'GRU': 3,
        'LSTM': 4
    }[type]
    cell_shape_stacked = tuple(cell_shape_list)  # patched dims with stack_axis duplicated 4 times
    cell_shape_list[stack_axis] = stacked_dim * {
        'RNNUnit': 1,
        'GRU': 2,
        'LSTM': 4
    }[type]
    cell_shape_stacked_H = tuple(cell_shape_list)  # patched dims with stack_axis duplicated 4 times

    # parameters
<<<<<<< HEAD
    b  = Parameter(            cell_shape_stacked,   init=init_bias, name='b')                              # bias
    W  = Parameter(_INFERRED + cell_shape_stacked,   init=init,      name='W')                              # input
    A  = Parameter(_INFERRED + cell_shape_stacked,   init=init,      name='A') if has_aux else None         # aux input (optional)  --TODO: remove
    H  = Parameter(shape     + cell_shape_stacked_H, init=init,      name='H')                              # hidden-to-hidden
    H1 = Parameter(shape     + cell_shape,           init=init,      name='H') if type == 'GRU' else None   # hidden-to-hidden
    Ci = Parameter(            cell_shape,           init=init,      name='Ci') if use_peepholes else None  # cell-to-hiddden {note: applied elementwise}
    Cf = Parameter(            cell_shape,           init=init,      name='Cf') if use_peepholes else None  # cell-to-hiddden {note: applied elementwise}
    Co = Parameter(            cell_shape,           init=init,      name='Co') if use_peepholes else None  # cell-to-hiddden {note: applied elementwise}
=======
    b  = Parameter(            cell_shape_stacked, init=init_bias, name='b')                              # a bias
    W  = Parameter(_INFERRED + cell_shape_stacked, init=init,      name='W')                              # input
    A  = Parameter(_INFERRED + cell_shape_stacked, init=init,      name='A') if auxiliary_input else None # aux input (optional)
    H  = Parameter(shape     + cell_shape_stacked, init=init,      name='H')                              # hidden-to-hidden
    Ci = Parameter(            cell_shape,         init=init,      name='Ci') if use_peepholes else None  # cell-to-hiddden {note: applied elementwise}
    Cf = Parameter(            cell_shape,         init=init,      name='Cf') if use_peepholes else None  # cell-to-hiddden {note: applied elementwise}
    Co = Parameter(            cell_shape,         init=init,      name='Co') if use_peepholes else None  # cell-to-hiddden {note: applied elementwise}
>>>>>>> 8bc9ac6f

    Wmr = Parameter(cell_shape + shape, init=init) if has_projection else None  # final projection

    # each use of a stabilizer layer must get its own instance
    Sdh = Stabilizer() if enable_self_stabilization else identity
    Sdc = Stabilizer() if enable_self_stabilization else identity
    Sct = Stabilizer() if enable_self_stabilization else identity
    Sht = Stabilizer() if enable_self_stabilization else identity

<<<<<<< HEAD
    #from collections import OrderedDict

    # define the model function itself
    # general interface for Recurrence():
    #   (x, all previous outputs delayed) --> (outputs and state)
    # where
    #  - the first output is the main output, e.g. 'h' for LSTM
    #  - the remaining outputs, if any, are additional state
    #  - if for some reason output != state, then output is still fed back and should just be ignored by the recurrent block

    # LSTM model function
    # in this case:
    #   (x, dh, dc) --> (h, c)
    # Note: TF uses this: output, state = lstm(current_batch_of_words, state)
    @Function
    def lstm(x, dh, dc):

        dhs = Sdh(dh)  # previous values, stabilized
        dcs = Sdc(dc)
        # note: input does not get a stabilizer here, user is meant to do that outside

        # projected contribution from input(s), hidden, and bias
        proj4 = b + times(x, W) + times(dhs, H) + times(aux, A) if has_aux else \
                b + times(x, W) + times(dhs, H)

        it_proj  = slice (proj4, stack_axis, 0*stacked_dim, 1*stacked_dim)  # split along stack_axis
        bit_proj = slice (proj4, stack_axis, 1*stacked_dim, 2*stacked_dim)
        ft_proj  = slice (proj4, stack_axis, 2*stacked_dim, 3*stacked_dim)
        ot_proj  = slice (proj4, stack_axis, 3*stacked_dim, 4*stacked_dim)

        # helper to inject peephole connection if requested
        def peep(x, c, C):
            return x + C * c if use_peepholes else x

        it = sigmoid (peep (it_proj, dcs, Ci))        # input gate(t)
        # TODO: should both activations be replaced?
        bit = it * activation (bit_proj)              # applied to tanh of input network

        ft = sigmoid (peep (ft_proj, dcs, Cf))        # forget-me-not gate(t)
        bft = ft * dc                                 # applied to cell(t-1)

        ct = bft + bit                                # c(t) is sum of both

        ot = sigmoid (peep (ot_proj, Sct(ct), Co))    # output gate(t)
        ht = ot * activation (ct)                     # applied to tanh(cell(t))

        c = ct                                        # cell value
        h = times(Sht(ht), Wmr) if has_projection else \
            ht

        # returns the new state as a tuple with names but order matters
        return (Function.NamedOutput(h=h), Function.NamedOutput(c=c))
        #return OrderedDict([('h', h), ('c', c)])

    # GRU model function
    # in this case:
    #   (x, dh) --> (h)
    # e.g. https://en.wikipedia.org/wiki/Gated_recurrent_unit
    # TODO: Is this the same definition as NVidia's? Should we enable multiple definitions of this?
    # BUGBUG: gru(x,dh,dc) passes, too. Since 'dc' is not referenced, it is just ignored. Also when routing it through combine().
    @Function
    def gru(x, dh):

        dhs = Sdh(dh)  # previous value, stabilized
        # note: input does not get a stabilizer here, user is meant to do that outside

        # projected contribution from input(s), hidden, and bias
        projx3 = b + times(x, W) + times(aux, A) if has_aux else \
                 b + times(x, W)
        projh2  = times(dhs, H)

        zt_proj = slice (projx3, stack_axis, 0*stacked_dim, 1*stacked_dim) + slice (projh2, stack_axis, 0*stacked_dim, 1*stacked_dim)
        rt_proj = slice (projx3, stack_axis, 1*stacked_dim, 2*stacked_dim) + slice (projh2, stack_axis, 1*stacked_dim, 2*stacked_dim)
        ct_proj = slice (projx3, stack_axis, 2*stacked_dim, 3*stacked_dim)

        zt = sigmoid (zt_proj)        # update gate z(t)

        rt = sigmoid (rt_proj)        # reset gate r(t)

        rs = dhs * rt        # "cell" c
        ct = activation (ct_proj + times(rs, H1))

        ht = (1 - zt) * ct + zt * dhs # hidden state ht / output

        # for comparison: CUDNN_GRU
        # i(t) = sigmoid(W_i x(t) +          R_i h(t-1)  + b_Wi + b_Ru)
        # r(t) = sigmoid(W_r x(t) +          R_r h(t-1)  + b_Wr + b_Rr)   --same up to here
        # h'(t) =   tanh(W_h x(t) + r(t) .* (R_h h(t-1)) + b_Wh + b_Rh)   --r applied after projection? Would make life easier!
        # h(t) = (1 - i(t) .* h'(t)) + i(t) .* h(t-1)                     --wrong bracketing??

        h = times(Sht(ht), Wmr) if has_projection else \
            ht

        # returns the new state as a tuple with names but order matters
        return Function.NamedOutput(h=h)

    @Function
    def rnn(x, dh):
        dhs = Sdh(dh)  # previous value, stabilized
        ht = activation (times(x, W) + times(dhs, H) + b)
        h = times(Sht(ht), Wmr) if has_projection else \
            ht
        return Function.NamedOutput(h=h)

    # return the corresponding lambda as a CNTK Function
    function = Block({
        'RNNUnit': rnn,
        'GRU':     gru,
        'LSTM':    lstm
    }[type], type)

    # we already know our state input's shapes, so implant the shape there
    # This is part of the contract with Recurrence(), which relies on this.
    # BUGBUG: If V2 type inference could handle unknown shapes here, we would not need this.
    # BUGBUG: This fails if recurrent cells are composed, since we won't know the true feedback dimension. V2 inference should just handle this.
    function.replace_placeholders({ function.placeholders[index] : Placeholder(shape=shape) for index, shape in {
        'RNNUnit': { 1: shape },
        'GRU':     { 1: shape },
        'LSTM':    { 1: shape, 2: cell_shape }
    }[type].items() })

    return function

# LSTM block
# returns a function (input, prev_h, prev_c -> h, c)
def LSTM(shape, cell_shape=None, activation=default_override_or(tanh), use_peepholes=default_override_or(False),
         init=default_override_or(glorot_uniform()), init_bias=default_override_or(0),
         enable_self_stabilization=default_override_or(False)):

    activation                = get_default_override(RNNUnit, activation=activation)
    use_peepholes             = get_default_override(LSTM, use_peepholes=use_peepholes)
    init                      = get_default_override(LSTM, init=init)
    init_bias                 = get_default_override(LSTM, init_bias=init_bias)
    enable_self_stabilization = get_default_override(LSTM, enable_self_stabilization=enable_self_stabilization)

    return _RecurrentBlock ('LSTM', shape, cell_shape, activation=activation, use_peepholes=use_peepholes,
                            init=init, init_bias=init_bias,
                            enable_self_stabilization=enable_self_stabilization)

# RNN block
# returns a function (input, prev_h) -> h)
#   h = activation (W * input + R * prev_h + b)
# TODO: needs better name
def RNNUnit(shape, cell_shape=None, activation=default_override_or(sigmoid),
         init=default_override_or(glorot_uniform()), init_bias=default_override_or(0),
         enable_self_stabilization=default_override_or(False)): # (x, prev_h) -> (h)

    activation                = get_default_override(RNNUnit, activation=activation)
    init                      = get_default_override(RNNUnit, init=init)
    init_bias                 = get_default_override(RNNUnit, init_bias=init_bias)
    enable_self_stabilization = get_default_override(RNNUnit, enable_self_stabilization=enable_self_stabilization)

    return _RecurrentBlock ('RNNUnit', shape, cell_shape, activation=activation, use_peepholes=False,
                            init=init, init_bias=init_bias,
                            enable_self_stabilization=enable_self_stabilization)

# GRU block
def GRU(shape, cell_shape=None, activation=default_override_or(tanh),
         init=default_override_or(glorot_uniform()), init_bias=default_override_or(0),
         enable_self_stabilization=default_override_or(False)): # (x, prev_h) -> (h)

    activation                = get_default_override(GRU, activation=activation)
    init                      = get_default_override(GRU, init=init)
    init_bias                 = get_default_override(GRU, init_bias=init_bias)
    enable_self_stabilization = get_default_override(GRU, enable_self_stabilization=enable_self_stabilization)

    return _RecurrentBlock ('GRU', shape, cell_shape, activation=activation, use_peepholes=False,
                            init=init, init_bias=init_bias,
                            enable_self_stabilization=enable_self_stabilization)

# TODO:
#  - get last() to work

# TODO in C++ code after next update:
#  - seq2seq: support initial_state with batch dimension, as a V2-V1 compilation step
#  - elementwise: sequence broadcasting for all elementwise operations, as a V2-V1 compilation step
=======
    def create_hc_placeholder():
        # we pass the known dimensions here, which makes dimension inference easier
        return (Placeholder(shape=shape, name='hPh'), Placeholder(shape=cell_shape, name='cPh')) # (h, c)

    # parameters to model function
    x = Placeholder(name='lstm_block_arg')
    prev_state = create_hc_placeholder()
    aux = Placeholder(name='aux')

    # formula of model function
    dh, dc = prev_state

    dhs = Sdh(dh)  # previous values, stabilized
    dcs = Sdc(dc)
    # note: input does not get a stabilizer here, user is meant to do that outside

    # projected contribution from input(s), hidden, and bias
    proj4 = b + times(x, W) + times(dhs, H) + times(aux, A) if auxiliary_input else \
            b + times(x, W) + times(dhs, H)

    it_proj  = slice (proj4, stack_axis, 0*stacked_dim, 1*stacked_dim)  # split along stack_axis
    bit_proj = slice (proj4, stack_axis, 1*stacked_dim, 2*stacked_dim)
    ft_proj  = slice (proj4, stack_axis, 2*stacked_dim, 3*stacked_dim)
    ot_proj  = slice (proj4, stack_axis, 3*stacked_dim, 4*stacked_dim)

    # add peephole connection if requested
    def peep(x, c, C):
        return x + C * c if use_peepholes else x

    it = sigmoid (peep (it_proj, dcs, Ci))        # input gate(t)
    bit = it * tanh (bit_proj)                    # applied to tanh of input network

    ft = sigmoid (peep (ft_proj, dcs, Cf))        # forget-me-not gate(t)
    bft = ft * dc                                 # applied to cell(t-1)

    ct = bft + bit                                # c(t) is sum of both

    ot = sigmoid (peep (ot_proj, Sct(ct), Co))    # output gate(t)
    ht = ot * tanh (ct)                           # applied to tanh(cell(t))

    c = ct                                        # cell value
    h = times(Sht(ht), Wmr) if has_projection else \
        ht

    _name_node(h, 'h')
    if _trace_layers:
        _log_node(h)  # this looks right
    _name_node(c, 'c')

    # TODO: figure out how to do scoping, and also rename all the apply... to expression
    apply_x_h_c = combine ([h, c, aux]) if auxiliary_input else combine ([h, c])
    # return to caller a helper function to create placeholders for recurrence
    # Note that this function will only exist in the object returned here, but not any cloned version of it.
    apply_x_h_c.create_placeholder = create_hc_placeholder
    #return Block(apply_x_h_c, 'LSTM') # BUGBUG: fails with "RuntimeError: A Function instance with more than one output cannot be implicitly converted to a Variable"
    return apply_x_h_c
>>>>>>> 8bc9ac6f
<|MERGE_RESOLUTION|>--- conflicted
+++ resolved
@@ -171,9 +171,9 @@
     # expression
     @Function
     def stabilize(x):
-        # sharpened Softplus: 1/steepness ln(1+e^{steepness*beta})
-        # this behaves linear for weights around 1, yet guarantees positiveness
-        # TODO: risk of confusion; can these functions be namespaced?
+    # sharpened Softplus: 1/steepness ln(1+e^{steepness*beta})
+    # this behaves linear for weights around 1, yet guarantees positiveness
+    # TODO: risk of confusion; can these functions be namespaced?
         return beta * x
     return Block(stabilize, 'Stabilizer', Record(beta=beta))
 
@@ -182,18 +182,8 @@
                     init, init_bias,
                     enable_self_stabilization):
 
-<<<<<<< HEAD
-=======
-# This creates an LSTM block function that can be used in a Recurrence. If it will accept an auxiliary input (e.g. for attention), 
-# then set auxiliary_input to True which will make the returned function require 4 parameters instead of 3.
-def LSTM(shape, cell_shape=None, auxiliary_input=False, use_peepholes=use_peepholes_default_or_False,
-         init=init_default_or_glorot_uniform, init_bias=init_bias_default_or_0,
-         enable_self_stabilization=enable_self_stabilization_default_or_False): # (x, (h, c), aux)
-
-    use_peepholes             = use_peepholes             if _is_given(use_peepholes)             else _current_default_options.use_peepholes
-    enable_self_stabilization = enable_self_stabilization if _is_given(enable_self_stabilization) else _current_default_options.enable_self_stabilization
->>>>>>> 8bc9ac6f
     has_projection = cell_shape is not None
+    has_aux = False # TODO: implement this differently; LSTM must have a unique signature
 
     shape = _as_tuple(shape)
 
@@ -220,7 +210,6 @@
     cell_shape_stacked_H = tuple(cell_shape_list)  # patched dims with stack_axis duplicated 4 times
 
     # parameters
-<<<<<<< HEAD
     b  = Parameter(            cell_shape_stacked,   init=init_bias, name='b')                              # bias
     W  = Parameter(_INFERRED + cell_shape_stacked,   init=init,      name='W')                              # input
     A  = Parameter(_INFERRED + cell_shape_stacked,   init=init,      name='A') if has_aux else None         # aux input (optional)  --TODO: remove
@@ -229,15 +218,6 @@
     Ci = Parameter(            cell_shape,           init=init,      name='Ci') if use_peepholes else None  # cell-to-hiddden {note: applied elementwise}
     Cf = Parameter(            cell_shape,           init=init,      name='Cf') if use_peepholes else None  # cell-to-hiddden {note: applied elementwise}
     Co = Parameter(            cell_shape,           init=init,      name='Co') if use_peepholes else None  # cell-to-hiddden {note: applied elementwise}
-=======
-    b  = Parameter(            cell_shape_stacked, init=init_bias, name='b')                              # a bias
-    W  = Parameter(_INFERRED + cell_shape_stacked, init=init,      name='W')                              # input
-    A  = Parameter(_INFERRED + cell_shape_stacked, init=init,      name='A') if auxiliary_input else None # aux input (optional)
-    H  = Parameter(shape     + cell_shape_stacked, init=init,      name='H')                              # hidden-to-hidden
-    Ci = Parameter(            cell_shape,         init=init,      name='Ci') if use_peepholes else None  # cell-to-hiddden {note: applied elementwise}
-    Cf = Parameter(            cell_shape,         init=init,      name='Cf') if use_peepholes else None  # cell-to-hiddden {note: applied elementwise}
-    Co = Parameter(            cell_shape,         init=init,      name='Co') if use_peepholes else None  # cell-to-hiddden {note: applied elementwise}
->>>>>>> 8bc9ac6f
 
     Wmr = Parameter(cell_shape + shape, init=init) if has_projection else None  # final projection
 
@@ -247,7 +227,6 @@
     Sct = Stabilizer() if enable_self_stabilization else identity
     Sht = Stabilizer() if enable_self_stabilization else identity
 
-<<<<<<< HEAD
     #from collections import OrderedDict
 
     # define the model function itself
@@ -278,7 +257,7 @@
         ft_proj  = slice (proj4, stack_axis, 2*stacked_dim, 3*stacked_dim)
         ot_proj  = slice (proj4, stack_axis, 3*stacked_dim, 4*stacked_dim)
 
-        # helper to inject peephole connection if requested
+            # helper to inject peephole connection if requested
         def peep(x, c, C):
             return x + C * c if use_peepholes else x
 
@@ -308,6 +287,7 @@
     # e.g. https://en.wikipedia.org/wiki/Gated_recurrent_unit
     # TODO: Is this the same definition as NVidia's? Should we enable multiple definitions of this?
     # BUGBUG: gru(x,dh,dc) passes, too. Since 'dc' is not referenced, it is just ignored. Also when routing it through combine().
+    #          This may have changed with as_block(), which cannot handle unused inputs. TODO: test this.
     @Function
     def gru(x, dh):
 
@@ -423,62 +403,4 @@
 
 # TODO in C++ code after next update:
 #  - seq2seq: support initial_state with batch dimension, as a V2-V1 compilation step
-#  - elementwise: sequence broadcasting for all elementwise operations, as a V2-V1 compilation step
-=======
-    def create_hc_placeholder():
-        # we pass the known dimensions here, which makes dimension inference easier
-        return (Placeholder(shape=shape, name='hPh'), Placeholder(shape=cell_shape, name='cPh')) # (h, c)
-
-    # parameters to model function
-    x = Placeholder(name='lstm_block_arg')
-    prev_state = create_hc_placeholder()
-    aux = Placeholder(name='aux')
-
-    # formula of model function
-    dh, dc = prev_state
-
-    dhs = Sdh(dh)  # previous values, stabilized
-    dcs = Sdc(dc)
-    # note: input does not get a stabilizer here, user is meant to do that outside
-
-    # projected contribution from input(s), hidden, and bias
-    proj4 = b + times(x, W) + times(dhs, H) + times(aux, A) if auxiliary_input else \
-            b + times(x, W) + times(dhs, H)
-
-    it_proj  = slice (proj4, stack_axis, 0*stacked_dim, 1*stacked_dim)  # split along stack_axis
-    bit_proj = slice (proj4, stack_axis, 1*stacked_dim, 2*stacked_dim)
-    ft_proj  = slice (proj4, stack_axis, 2*stacked_dim, 3*stacked_dim)
-    ot_proj  = slice (proj4, stack_axis, 3*stacked_dim, 4*stacked_dim)
-
-    # add peephole connection if requested
-    def peep(x, c, C):
-        return x + C * c if use_peepholes else x
-
-    it = sigmoid (peep (it_proj, dcs, Ci))        # input gate(t)
-    bit = it * tanh (bit_proj)                    # applied to tanh of input network
-
-    ft = sigmoid (peep (ft_proj, dcs, Cf))        # forget-me-not gate(t)
-    bft = ft * dc                                 # applied to cell(t-1)
-
-    ct = bft + bit                                # c(t) is sum of both
-
-    ot = sigmoid (peep (ot_proj, Sct(ct), Co))    # output gate(t)
-    ht = ot * tanh (ct)                           # applied to tanh(cell(t))
-
-    c = ct                                        # cell value
-    h = times(Sht(ht), Wmr) if has_projection else \
-        ht
-
-    _name_node(h, 'h')
-    if _trace_layers:
-        _log_node(h)  # this looks right
-    _name_node(c, 'c')
-
-    # TODO: figure out how to do scoping, and also rename all the apply... to expression
-    apply_x_h_c = combine ([h, c, aux]) if auxiliary_input else combine ([h, c])
-    # return to caller a helper function to create placeholders for recurrence
-    # Note that this function will only exist in the object returned here, but not any cloned version of it.
-    apply_x_h_c.create_placeholder = create_hc_placeholder
-    #return Block(apply_x_h_c, 'LSTM') # BUGBUG: fails with "RuntimeError: A Function instance with more than one output cannot be implicitly converted to a Variable"
-    return apply_x_h_c
->>>>>>> 8bc9ac6f
+#  - elementwise: sequence broadcasting for all elementwise operations, as a V2-V1 compilation step