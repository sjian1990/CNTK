--- conflicted
+++ resolved
@@ -14,11 +14,8 @@
 void SerializationTests();
 void LearnerTests();
 void TrainSequenceToSequenceTranslator();
-<<<<<<< HEAD
 void TrainTruncatedLSTMAcousticModelClassifer();
-=======
 void EvalMultiThreadsWithNewNetwork(const DeviceDescriptor&, const int);
->>>>>>> 0b07edf8
 
 int main()
 {
@@ -33,9 +30,9 @@
     LearnerTests();
 
     TrainerTests();
-
     TestCifarResnet();
     TrainLSTMSequenceClassifer();
+
     TrainSequenceToSequenceTranslator();
     TrainTruncatedLSTMAcousticModelClassifer();
 
